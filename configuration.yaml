# https://www.home-assistant.io/integrations/default_config/
default_config:

# https://www.home-assistant.io/integrations/logger/
logger:
  default: info
  logs:
<<<<<<< HEAD
    custom_components.healthbox: debug
=======
    custom_components.healthbox3: debug
>>>>>>> 57b8b2d9
<|MERGE_RESOLUTION|>--- conflicted
+++ resolved
@@ -5,8 +5,4 @@
 logger:
   default: info
   logs:
-<<<<<<< HEAD
     custom_components.healthbox: debug
-=======
-    custom_components.healthbox3: debug
->>>>>>> 57b8b2d9
