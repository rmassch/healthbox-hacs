--- conflicted
+++ resolved
@@ -1,9 +1,5 @@
 {
-<<<<<<< HEAD
     "name": "Healthbox",
-=======
-    "name": "Healthbox 3",
->>>>>>> 57b8b2d9
     "render_readme": true,
     "homeassistant": "2023.3.0"
-}+}
